--- conflicted
+++ resolved
@@ -1,11 +1,7 @@
 {
 	"name": "d1-orm",
-<<<<<<< HEAD
+	"version": "0.0.1",
 	"private": false,
-	"version": "0.0.1",
-=======
-	"version": "0.0.0",
->>>>>>> c081559d
 	"description": "A simple strictly typed ORM for Cloudflare's D1 product",
 	"keywords": [
 		"orm",
